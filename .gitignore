*~
<<<<<<< HEAD
*.pyc
*.pyo
__pycache__/
=======
*.x
*.o
*.mod
*.pyc
>>>>>>> 7f778c36
<|MERGE_RESOLUTION|>--- conflicted
+++ resolved
@@ -1,11 +1,7 @@
 *~
-<<<<<<< HEAD
-*.pyc
-*.pyo
-__pycache__/
-=======
 *.x
 *.o
 *.mod
 *.pyc
->>>>>>> 7f778c36
+*.pyo
+__pycache__/